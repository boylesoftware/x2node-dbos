{
  "name": "x2node-dbos",
  "version": "1.0.7",
  "description": "SQL database operations.",
  "keywords": [
    "sql",
    "x2node",
    "nodejs"
  ],
  "main": "index.js",
  "scripts": {
    "test": "eslint . && mocha",
    "preversion": "npm test",
    "postversion": "git push && git push --tags"
  },
  "repository": {
    "type": "git",
    "url": "git+https://github.com/boylesoftware/x2node-dbos.git"
  },
  "author": "Lev Himmelfarb <lev@boylesoftware.com>",
  "license": "MIT",
  "bugs": {
    "url": "https://github.com/boylesoftware/x2node-dbos/issues"
  },
  "homepage": "https://github.com/boylesoftware/x2node-dbos#readme",
  "engines": {
    "node": ">=4.3.2"
  },
  "dependencies": {
<<<<<<< HEAD
    "generic-pool": "^3.1.7",
    "x2node-common": "^1.3.2",
    "x2node-patches": "^1.1.4",
    "x2node-pointers": "^1.2.3",
    "x2node-records": "^2.2.4",
    "x2node-rsparser": "^2.1.5",
    "x2node-validators": "^1.2.1"
=======
    "x2node-common": "^1.3.4",
    "x2node-patches": "^1.1.6",
    "x2node-pointers": "^1.2.5",
    "x2node-records": "^2.2.6",
    "x2node-rsparser": "^2.1.7",
    "x2node-validators": "^1.2.3"
>>>>>>> d7ab9d5a
  },
  "devDependencies": {
    "chai": "^3.5.0",
    "eslint": "^4.3.0",
    "mocha": "^3.5.0"
  }
}<|MERGE_RESOLUTION|>--- conflicted
+++ resolved
@@ -27,22 +27,13 @@
     "node": ">=4.3.2"
   },
   "dependencies": {
-<<<<<<< HEAD
-    "generic-pool": "^3.1.7",
-    "x2node-common": "^1.3.2",
-    "x2node-patches": "^1.1.4",
-    "x2node-pointers": "^1.2.3",
-    "x2node-records": "^2.2.4",
-    "x2node-rsparser": "^2.1.5",
-    "x2node-validators": "^1.2.1"
-=======
     "x2node-common": "^1.3.4",
     "x2node-patches": "^1.1.6",
     "x2node-pointers": "^1.2.5",
     "x2node-records": "^2.2.6",
     "x2node-rsparser": "^2.1.7",
-    "x2node-validators": "^1.2.3"
->>>>>>> d7ab9d5a
+    "x2node-validators": "^1.2.3",
+    "generic-pool": "^3.1.7"
   },
   "devDependencies": {
     "chai": "^3.5.0",
